--- conflicted
+++ resolved
@@ -640,32 +640,23 @@
     /// * `window` - the window position from top left
     /// * `window_size` - the window size (GDAL will interpolate data if window_size != Buffer.size)
     /// * `buffer` - the data to write into the window
-<<<<<<< HEAD
     ///
     /// # Notes
     ///
     /// While drivers make sure that the content of the `block` buffer before and after the call
     /// is equal, some drivers might temporarily modify it, e.g. to do byte swapping. Therefore
     /// a `&mut` parameter is required.
-=======
->>>>>>> bf43a3b9
     pub fn write<T: GdalType + Copy>(
         &mut self,
         window: (isize, isize),
         window_size: (usize, usize),
         buffer: &mut Buffer<T>,
     ) -> Result<()> {
-<<<<<<< HEAD
         let shape = buffer.shape();
-=======
-        if buffer.data.len() != buffer.size.0 * buffer.size.1 {
-            return Err(GdalError::BufferSizeMismatch(
-                buffer.data.len(),
-                buffer.size,
-            ));
-        }
-
->>>>>>> bf43a3b9
+        if buffer.len() != shape.0 * shape.1 {
+            return Err(GdalError::BufferSizeMismatch(buffer.len(), shape));
+        }
+
         let rv = unsafe {
             gdal_sys::GDALRasterIO(
                 self.c_rasterband,
