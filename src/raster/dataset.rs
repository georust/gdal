use crate::gdal_major_object::MajorObject;
use crate::metadata::Metadata;
use crate::raster::driver::_register_drivers;
use crate::raster::types::GdalType;
use crate::raster::{Driver, RasterBand};
use crate::utils::{_last_cpl_err, _last_null_pointer_err, _string};
use gdal_sys::{self, CPLErr, GDALAccess, GDALDataType, GDALDatasetH, GDALMajorObjectH};
use libc::{c_double, c_int};
use std::ffi::CString;
use std::path::Path;
use std::ptr::null_mut;

#[cfg(feature = "ndarray")]
use ndarray::Array2;

use crate::errors::*;

pub type GeoTransform = [c_double; 6];

pub struct Dataset {
    c_dataset: GDALDatasetH,
}

unsafe impl Send for Dataset {}

impl MajorObject for Dataset {
    unsafe fn gdal_object_ptr(&self) -> GDALMajorObjectH {
        self.c_dataset
    }
}

impl Metadata for Dataset {}

impl Drop for Dataset {
    fn drop(&mut self) {
        unsafe {
            gdal_sys::GDALClose(self.c_dataset);
        }
    }
}

impl Dataset {
    pub fn open(path: &Path) -> Result<Dataset> {
        _register_drivers();
        let filename = path.to_string_lossy();
        let c_filename = CString::new(filename.as_ref())?;
        let c_dataset = unsafe { gdal_sys::GDALOpen(c_filename.as_ptr(), GDALAccess::GA_ReadOnly) };
        if c_dataset.is_null() {
            Err(_last_null_pointer_err("GDALOpen"))?;
        }
        Ok(Dataset { c_dataset })
    }

    pub unsafe fn _with_c_ptr(c_dataset: GDALDatasetH) -> Dataset {
        Dataset { c_dataset }
    }

    pub unsafe fn _c_ptr(&self) -> GDALDatasetH {
        self.c_dataset
    }

    pub fn rasterband(&self, band_index: isize) -> Result<RasterBand> {
        unsafe {
            let c_band = gdal_sys::GDALGetRasterBand(self.c_dataset, band_index as c_int);
            if c_band.is_null() {
                Err(_last_null_pointer_err("GDALGetRasterBand"))?;
            }
            Ok(RasterBand::_with_c_ptr(c_band, self))
        }
    }

    pub fn size(&self) -> (usize, usize) {
        let size_x = unsafe { gdal_sys::GDALGetRasterXSize(self.c_dataset) } as usize;
        let size_y = unsafe { gdal_sys::GDALGetRasterYSize(self.c_dataset) } as usize;
        (size_x, size_y)
    }

    /// Get block size from a `Dataset`.
    /// # Arguments
    /// * band_index - the band_index
    /*
    pub fn size_block(&self, band_index: isize) -> (usize, usize) {
        let band = self.rasterband(band_index)?;
        band.size_block()
    }
    */

    pub fn driver(&self) -> Driver {
        unsafe {
            let c_driver = gdal_sys::GDALGetDatasetDriver(self.c_dataset);
            Driver::_with_c_ptr(c_driver)
        }
    }

    pub fn count(&self) -> isize {
        (unsafe { gdal_sys::GDALGetRasterCount(self.c_dataset) }) as isize
    }

    pub fn projection(&self) -> String {
        let rv = unsafe { gdal_sys::GDALGetProjectionRef(self.c_dataset) };
        _string(rv)
    }

    pub fn set_projection(&self, projection: &str) -> Result<()> {
        let c_projection = CString::new(projection)?;
        unsafe { gdal_sys::GDALSetProjection(self.c_dataset, c_projection.as_ptr()) };
        Ok(())
    }

    /// Affine transformation called geotransformation.
    ///
    /// This is like a linear transformation preserves points, straight lines and planes.
    /// Also, sets of parallel lines remain parallel after an affine transformation.
    /// # Arguments
    /// * transformation - coeficients of transformations
    ///
    /// x-coordinate of the top-left corner pixel (x-offset)
    /// width of a pixel (x-resolution)
    /// row rotation (typically zero)
    /// y-coordinate of the top-left corner pixel
    /// column rotation (typically zero)
    /// height of a pixel (y-resolution, typically negative)
    pub fn set_geo_transform(&self, transformation: &GeoTransform) -> Result<()> {
        assert_eq!(transformation.len(), 6);
        let rv = unsafe {
            gdal_sys::GDALSetGeoTransform(self.c_dataset, transformation.as_ptr() as *mut f64)
        };
        if rv != CPLErr::CE_None {
            Err(_last_cpl_err(rv))?;
        }
        Ok(())
    }

    /// Get affine transformation coefficients.
    ///
    /// x-coordinate of the top-left corner pixel (x-offset)
    /// width of a pixel (x-resolution)
    /// row rotation (typically zero)
    /// y-coordinate of the top-left corner pixel
    /// column rotation (typically zero)
    /// height of a pixel (y-resolution, typically negative)
    pub fn geo_transform(&self) -> Result<GeoTransform> {
        let mut transformation = GeoTransform::default();
        let rv =
            unsafe { gdal_sys::GDALGetGeoTransform(self.c_dataset, transformation.as_mut_ptr()) };

        // check if the dataset has a GeoTransform
        if rv != CPLErr::CE_None {
            Err(_last_cpl_err(rv))?;
        }
        Ok(transformation)
    }

    pub fn create_copy(&self, driver: &Driver, filename: &str) -> Result<Dataset> {
        let c_filename = CString::new(filename)?;
        let c_dataset = unsafe {
            gdal_sys::GDALCreateCopy(
                driver._c_ptr(),
                c_filename.as_ptr(),
                self.c_dataset,
                0,
                null_mut(),
                None,
                null_mut(),
            )
        };
        if c_dataset.is_null() {
            Err(_last_null_pointer_err("GDALCreateCopy"))?;
        }
        Ok(Dataset { c_dataset })
    }

    pub fn band_type(&self, band_index: isize) -> Result<GDALDataType::Type> {
        self.rasterband(band_index).map(|band| band.band_type())
    }

    /// Read a `Buffer<u8>` from a `Dataset`.
    /// # Arguments
    /// * band_index - the band_index
    /// * window - the window position from top left
    /// * window_size - the window size (GDAL will interpolate data if window_size != buffer_size)
<<<<<<< HEAD
    /// * buffer_size - the desired size of the `Buffer`
    pub fn read_raster(&self,
=======
    /// * buffer_size - the desired size of the 'Buffer'
    pub fn read_raster(
        &self,
>>>>>>> 91e440cf
        band_index: isize,
        window: (isize, isize),
        window_size: (usize, usize),
        size: (usize, usize),
    ) -> Result<ByteBuffer> {
        self.read_raster_as::<u8>(band_index, window, window_size, size)
    }

    /// Read a full `Dataset` as `Buffer<T>`.
    /// # Arguments
    /// * band_index - the band_index
    pub fn read_full_raster_as<T: Copy + GdalType>(&self, band_index: isize) -> Result<Buffer<T>> {
        self.rasterband(band_index)?.read_band_as()
    }

    /// Read a `Buffer<T>` from a `Dataset`. T implements `GdalType`
    /// # Arguments
    /// * band_index - the band_index
    /// * window - the window position from top left
    /// * window_size - the window size (GDAL will interpolate data if window_size != buffer_size)
    /// * buffer_size - the desired size of the `Buffer`
    pub fn read_raster_as<T: Copy + GdalType>(
        &self,
        band_index: isize,
        window: (isize, isize),
        window_size: (usize, usize),
        size: (usize, usize),
    ) -> Result<Buffer<T>> {
        self.rasterband(band_index)?
            .read_as(window, window_size, size)
    }

    #[cfg(feature = "ndarray")]
    /// Read a `Array2<T>` from a `Dataset`. T implements `GdalType`.
    /// # Arguments
    /// * band_index - the band_index
    /// * window - the window position from top left
    /// * window_size - the window size (GDAL will interpolate data if window_size != array_size)
    /// * array_size - the desired size of the `Array`
    pub fn read_as_array<T: Copy + GdalType>(
        &self,
        band_index: isize,
        window: (isize, isize),
        window_size: (usize, usize),
        array_size: (usize, usize),
    ) -> Result<Array2<T>> {
        self.rasterband(band_index)?
            .read_as_array(window, window_size, array_size)
    }

    /// Write a `Buffer<T>` into a `Dataset`.
    /// # Arguments
    /// * band_index - the band_index
    /// * window - the window position from top left
    /// * window_size - the window size (GDAL will interpolate data if window_size != Buffer.size)
    pub fn write_raster<T: GdalType + Copy>(
        &self,
        band_index: isize,
        window: (isize, isize),
        window_size: (usize, usize),
        buffer: &Buffer<T>,
    ) -> Result<()> {
        self.rasterband(band_index)?
            .write(window, window_size, buffer)
    }
}

pub struct Buffer<T: GdalType> {
    pub size: (usize, usize),
    pub data: Vec<T>,
}

impl<T: GdalType> Buffer<T> {
    pub fn new(size: (usize, usize), data: Vec<T>) -> Buffer<T> {
        Buffer { size, data }
    }
}

pub type ByteBuffer = Buffer<u8>;<|MERGE_RESOLUTION|>--- conflicted
+++ resolved
@@ -179,14 +179,8 @@
     /// * band_index - the band_index
     /// * window - the window position from top left
     /// * window_size - the window size (GDAL will interpolate data if window_size != buffer_size)
-<<<<<<< HEAD
     /// * buffer_size - the desired size of the `Buffer`
     pub fn read_raster(&self,
-=======
-    /// * buffer_size - the desired size of the 'Buffer'
-    pub fn read_raster(
-        &self,
->>>>>>> 91e440cf
         band_index: isize,
         window: (isize, isize),
         window_size: (usize, usize),
