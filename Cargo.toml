--- conflicted
+++ resolved
@@ -23,20 +23,12 @@
 failure = "0.1"
 failure_derive = "0.1"
 libc = "0.2"
-<<<<<<< HEAD
 geo-types = "0.6"
-# gdal-sys = { path = "gdal-sys", version = "0.2"}
-gdal-sys = "0.2"
-num-traits = "0.2"
-ndarray = { version = "0.12.1", optional = true }
-=======
-geo-types = "0.4"
 gdal-sys = { path = "gdal-sys", version = "0.2"}
 #gdal-sys = "0.2"
 num-traits = "0.2"
 ndarray = {version = "0.12.1", optional = true }
 chrono = { version = "0.4", optional = true }
->>>>>>> 91e440cf
 
 [workspace]
 members = ["gdal-sys"]