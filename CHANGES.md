--- conflicted
+++ resolved
@@ -205,13 +205,13 @@
   
 - Wrappers for `GDALRasterizeGeometries` provided in a new `rasters::rasterize` function
 
-<<<<<<< HEAD
+
   - <https://github.com/georust/gdal/pull/213>
-=======
+
 - Added `set_error_handler` and `remove_error_handler` to the config module that wraps `CPLSetErrorHandlerEx`
 
   - <https://github.com/georust/gdal/pull/215>
->>>>>>> 638ca0a8
+
 
 ## 0.7.1
 
