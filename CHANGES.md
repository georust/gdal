--- conflicted
+++ resolved
@@ -2,7 +2,6 @@
 
 ## Unreleased
 
-<<<<<<< HEAD
 - Added ability to convert between `Buffer<T>` and `ndarray::Array2<T>`. 
 - Implemented `IntoIterator`, `Index` and `IndexMut` for `Buffer<T>`. 
 - **Breaking**: `Buffer<T>::size` is now private and accessed via `Buffer<T>::shape().
@@ -12,8 +11,6 @@
 
    - <https://github.com/georust/gdal/pull/494>
 
-- Defers the `gdal_i.lib` missing message until after the `pkg-config` check and outputs `pkg-config` metadata in case of a static build.
-=======
 - **Breaking**: Changed a number of APIs using `isize` when `usize` is semantically more appropriate: `Driver::create.*`, `Rasterband::overview`, `Dataset::{layer|into_layer|layer_count}`.  
 
   - <https://github.com/georust/gdal/pull/497>
@@ -23,8 +20,7 @@
 
    - <https://github.com/georust/gdal/pull/498>
 
-- Defers the gdal_i.lib missing message until after the pkg-config check and outputs pkg-config metadata in case of a static build.
->>>>>>> bf43a3b9
+- Defers the `gdal_i.lib` missing message until after the `pkg-config` check and outputs `pkg-config` metadata in case of a static build.
 
    - <https://github.com/georust/gdal/pull/492>
 
