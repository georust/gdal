# Changes

## Unreleased
<<<<<<< HEAD
- Added `no_data_value_u64`, `set_no_data_value_u64`, `no_data_value_i64` and `set_no_data_value_i64` to `RasterBand`.
  - <https://github.com/georust/gdal/pull/520>
=======

- **Breaking** Removed `RasterCreationOption`and replaced usages of `[RasterCreationOption]` with `RasterCreationOptions`, a type alias for `CplStringList`.

  - <https://github.com/georust/gdal/pull/519>
>>>>>>> 66d3485c

- Add `DriverIterator` format to iterate through drivers, as well as `DriverManager::all()` method that provides the iterator.
  - <https://github.com/georust/gdal/pull/512>

- **Breaking**: `Feature::set_field_xxx` now take `&mut self`
  - <https://github.com/georust/gdal/pull/505>

- **Breaking**: Drop support for GDAL 2.x

  - <https://github.com/georust/gdal/pull/504>

- Added `DriverManager::get_output_driver_for_dataset_name` and `DriverManager::get_output_drivers_for_dataset_name` for the ability to auto detect compatible `Driver`(s) for writing data.
  - <https://github.com/georust/gdal/pull/510>

- Added `Feature::unset_field`

  - <https://github.com/georust/gdal/pull/503>

- Added ability to convert between `Buffer<T>` and `ndarray::Array2<T>`.
- Implemented `IntoIterator`, `Index` and `IndexMut` for `Buffer<T>`.
- **Breaking**: `Buffer<T>::size` is now private and accessed via `Buffer<T>::shape().
- **Breaking**: `Buffer<T>::data` is now private and accessed via `Buffer<T>::data().
- **Breaking**: Removed `Rasterband::read_as_array`, changed signature of `Rasterband::read_block` to return a `Buffer<T>`.
- **Breaking**: `Rasterband::write` and `Rasterband::write_block` now require a `&mut Buffer<T>` to handle possible case of drivers temporarily mutating input buffer.

  - <https://github.com/georust/gdal/pull/494>

- Implemented `Feature::set_field_null`

  - <https://github.com/georust/gdal/pull/501>
  - <https://github.com/georust/gdal/pull/502>

- **Breaking**: Changed a number of APIs using `isize` when `usize` is semantically more appropriate: `Driver::create.*`, `Rasterband::overview`, `Dataset::{layer|into_layer|layer_count}`.

  - <https://github.com/georust/gdal/pull/497>

- Created `enum AxisMappingStrategy` for `OSRAxisMappingStrategy` ordinals.
- **Breaking**: `SpatialRef::{set_}axis_mapping_strategy` use `AxisMappingStrategy` instead of `gdal_sys::OSRAxisMappingStrategy::Type`.

   - <https://github.com/georust/gdal/pull/498>

- Defers the `gdal_i.lib` missing message until after the `pkg-config` check and outputs `pkg-config` metadata in case of a static build.

   - <https://github.com/georust/gdal/pull/492>

- Added `RasterBand::write_block`.

   - <https://github.com/georust/gdal/pull/490>

- `RasterBand::read_block` now checks that the requested type matches the band type.

   - <https://github.com/georust/gdal/pull/489>

- Added `Geometry::difference`.

   - <https://github.com/georust/gdal/pull/487>

- Added support for digital elevation model raster processing: `aspect`, `color_relief`, `hillshade`, `roughness`, `slope`, `terrain_ruggedness_index`, `topographic_position_index`.

   - <https://github.com/georust/gdal/pull/456>

- Added pre-built bindings for GDAL 3.8

   - <https://github.com/georust/gdal/pull/466>


- Added `{Display|FromStr} for ResampleAlg` and `ResampleAlg::iter`.

   - <https://github.com/georust/gdal/pull/462>

- **Breaking**: Replaced `TryFrom<&[(&str, &str); N]> for CslStringList` with `impl FromIterator<CslStringListEntry> for CslStringList`, `impl FromIterator<String> for CslStringList` and `impl<'a> FromIterator<&'a str> for CslStringList`
- Added `Extend<CslStringListEntry> for CslStringList`, and `CslStringList::merge`

  - <https://github.com/georust/gdal/pull/457>

- **Breaking**: `SpatialRef::set_axis_mapping_strategy` now takes `&mut self`

   - <https://github.com/georust/gdal/pull/461>

- **Breaking**: `Dataset::raster_count` now returns an `usize` and `Dataset::rasterband` now takes `usize` instead of `isize`

   - <https://github.com/georust/gdal/pull/434>

- **Breaking**: `CslStringListIterator` returns a `CslStringListEntry` instead of `(String, String)` in order to differentiate between `key=value` entries vs `flag` entries.
- **Breaking**: `CslStringList::fetch_name_value` returns `Option<String>` instead of `Result<Option<String>>`, better reflecting the semantics of GDAL C API.
- Added `CslStringList::get_field`, `CslStringList::find_string`, `CslStringList::partial_find_string`, `CslStringList::find_string_case_sensitive`, `CslStringList::into_ptr`, `CslStringList::add_name_value`.

   - <https://github.com/georust/gdal/pull/455>

- **Breaking**: `ExtendedDataType` no longer implements `Clone`, `PartialEq` and `Eq`

  - <https://github.com/georust/gdal/pull/451>

- **Breaking**: Moved `LayerIterator`, `LayerOptions` and `Transaction` to `crate::vector`

  - <https://github.com/georust/gdal/pull/447>

- Accessors `MajorObject::gdal_object_ptr` and `Dataset::c_dataset()` are no longer marked as `unsafe` (only using these is unsafe in idiomatic Rust)

   - <https://github.com/georust/gdal/pull/447>

- Fixed build script error with development GDAL versions

  - <https://github.com/georust/gdal/pull/439>

- Added raster histogram methods (setter and getter)

  - Getter: <https://github.com/georust/gdal/pull/468>
  - Setter: <https://github.com/georust/gdal/pull/486>


## 0.16

- **Breaking**: `Dataset::close` now consumes `self`

  - <https://github.com/georust/gdal/pull/420>

- `Gcp` and `GcpRef` are now public

  - <https://github.com/georust/gdal/pull/421>

- Fixed build error with GDAL 3.1

  - <https://github.com/georust/gdal/pull/416>

- Added `Geometry::flatten_to_2d`

  - <https://github.com/georust/gdal/pull/428/>

## 0.15

- **Breaking**: `RasterBand::actual_block_size` now takes two `usize` offsets instead of `(isize, isize)`

  - <https://github.com/georust/gdal/pull/413>

- Added `GDT_Int8` support

  - <https://github.com/georust/gdal/pull/412>

- Added `Dataset::close`, changed `Dataset::flush_cache` to be fallible

  - <https://github.com/georust/gdal/pull/410>

- Added `SpatialRef::semi_major`, `semi_minor`, `set_proj_param`, `get_proj_param`, `get_proj_param_or_default`, `set_attr_value`, `get_attr_value` and `geog_cs`.

  - <https://github.com/georust/gdal/pull/406>

- Added `Dataset::gcp_projection`, `Dataset::gcps`, `Dataset::set_gcps` APIs

  - <https://github.com/georust/gdal/pull/404>

- Added pre-built bindings for GDAL 3.7

  - <https://github.com/georust/gdal/pull/410>

- Added `SpatialRef::to_projjson`

  - <https://github.com/georust/gdal/pull/389>

- Added `Geometry::length`

  - <https://github.com/georust/gdal/pull/384>

- Added `Geometry::union`

  - <https://github.com/georust/gdal/pull/379>

- Added `Geometry::from_gml`

  - <https://github.com/georust/gdal/pull/378>

- Added `CoordTransform::new_with_options` and `CoordTransformOptions`

  - <https://github.com/georust/gdal/pull/372>

- Set the link flag of gdal-sys to "libgdal". Emit the libgdal version via cargo:version_number. Remove wrong build-dependency on gdal-sys and remove docs_rs workaround.

  - <https://github.com/georust/gdal/pull/377>

- Added `Geometry::from_geojson`

  - <https://github.com/georust/gdal/pull/375>

- Added `CslStringList::add_string`

  - <https://github.com/georust/gdal/pull/364>

- **Possibly breaking**: Set MSRV to 1.58.

  - <https://github.com/georust/gdal/pull/363>

- Added a `TryFrom` array implementation for `CslStringList`

  - <https://github.com/georust/gdal/pull/362>

- Added `Rasterband::c_rasterband` to obtain the raw C pointer to `GDALRasterBandH`

  - <https://github.com/georust/gdal/pull/359>

- **Breaking**: `Feature::geometry` returns an `Option<&Geometry>` instead of `&Geometry`. Calls to `Feature::geometry` will no longer panic.

  - <https://github.com/georust/gdal/pull/349>

- **Breaking**: `RasterBand::band_type` returns the `GdalDataType` enum instead of `GDALDataType::Type` ordinal. Fixes [#333](https://github.com/georust/gdal/issues/333)

  - <https://github.com/georust/gdal/pull/334>

- The default features of the `chrono` dependency are now disabled

  - <https://github.com/georust/gdal/pull/347>

- Added prebuilt bindings for GDAL 3.6 (released 6 November 2022).

  - <https://github.com/georust/gdal/pull/352>

- **Breaking**: `Layer::spatial_ref` returns `Option` instead of `Result`, thereby better reflecting the semantics documented in the [C++ API](https://gdal.org/doxygen/classOGRLayer.html#a75c06b4993f8eb76b569f37365cd19ab)

  - <https://github.com/georust/gdal/pull/355>

- Exposed various functions on `Geometry`: `make_valid`, `geometry_name`, and `point_count`.

  - <https://github.com/georust/gdal/pull/356>

- Exposed `read_arrow_stream` on `Layer` to access OGR's columnar reading API.

  - <https://github.com/georust/gdal/pull/367>

- Exposed spatial predicates over `Geometry`: `intersects`, `contains`, `disjoint`, `touches`, `crosses`, `within`, and `overlaps`.

  - <https://github.com/georust/gdal/pull/366>

- Added `Geometry::envelope` and `Geometry::envelope_3d`.

  - <https://github.com/georust/gdal/pull/370>

- Added support for getting the `SpatialRef` of embedded ground control points (GCPs) via `Dataset::gcp_spatial_ref`.

  - <https://github.com/georust/gdal/pull/397>

## 0.14

- Added new content to `README.md` and the root docs.

  - <https://github.com/georust/gdal/pull/296>

- Fixed a crash in `Group::dimensions` and `MDArray::dimensions` when no dimensions exist

  - <https://github.com/georust/gdal/pull/303>

- Added a more ergonomic means of accessing GDAL version properties

  - <https://github.com/georust/gdal/pull/305>

- Provided access to `gdal-sys` discriminant values in `ResampleAlg` enum.

  - <https://github.com/georust/gdal/pull/309>

- **Breaking** `RasterBand::set_no_data_value` takes `Option<f64>` instead of `f64` so that no _no-data_ can be set.
  Also makes it symmetric with `RasterBand::no_data_value` which returns `Option<f64>`.

  - <https://github.com/georust/gdal/pull/308>

- Added quality-of-life features to `CslStringList`: `len`, `is_empty`, `Debug` and `Iterator` implementations.

  - <https://github.com/georust/gdal/pull/311>

- Added ability to set color table for bands with palette color interpretation.
  Added ability to create a color ramp (interpolated) color table.

  - <https://github.com/georust/gdal/pull/314>

- Added a wrapper for the `DriverManager`

  - <https://github.com/georust/gdal/pull/324>

- Added `GdalDataType` to provide access to metadata and supporting routines around `GDALDataType` ordinals.
- **Breaking**: `GDALDataType` is no longer `pub use` in `gdal::raster`,
  as `GdalType` and `GdalDataType` sufficiently cover use cases in safe code.
  Still accessible via `gdal_sys::GDALDataType`.

  - <https://github.com/georust/gdal/pull/318>

- Added `Metadata` iterator.

  - <https://github.com/georust/gdal/pull/344>

## 0.13

- Add prebuilt bindings for GDAL 3.5

  - <https://github.com/georust/gdal/pull/277>

- **Breaking**: Add `gdal::vector::OwnedLayer`, `gdal::vector::LayerAccess` and `gdal::vector::layer::OwnedFeatureIterator`. This requires importing `gdal::vector::LayerAccess` for using most vector layer methods.

  - https://github.com/georust/gdal/pull/238

- **Breaking**: `SpatialRef::from_c_obj` is now unsafe.

  - https://github.com/georust/gdal/pull/267

- **Breaking**: Rename `Driver::get` to `Driver::get_by_name`, add `Driver::get(usize)` and `Driver::count`

  - <https://github.com/georust/gdal/pull/251>

- Implemented wrapper for `OGR_L_SetFeature`

  - <https://github.com/georust/gdal/pull/264>

- Add `programs::raster::build_vrt`
- Add `GeoTransformEx` extension trait with `apply` and `invert`

  - <https://github.com/georust/gdal/pull/239>

- Add `gdal::vector::geometry_type_to_name` and `gdal::vector::field_type_to_name`

  - <https://github.com/georust/gdal/pull/250>
  - <https://github.com/georust/gdal/pull/258>

- Add `gdal::raster::rasterband::RasterBand::unit` as wrapper for `GDALGetRasterUnitType`

  - <https://github.com/georust/gdal/pull/271>

- Add `gdal::vsi::read_dir` function.

  - <https://github.com/georust/gdal/pull/257>

- Add a `ColorTable` struct and `RasterBand::color_table` method

  - <https://github.com/georust/gdal/pull/246>

- Add `GeometryRef<'a>` to reference owned nested geometry in a lifetime-safe way.

  - <https://github.com/georust/gdal/pull/274>

- Add support for MDArray API

  - <https://github.com/georust/gdal/pull/273>

- Add `gdal::srs::CoordTransform::transform_bounds` as wrapper for `OCTTransformBounds` for GDAL 3.4

  - <https://github.com/georust/gdal/pull/272>

- Add `Feature::set_field_*_list` functions for list field types

  - <https://github.com/georust/gdal/pull/278>

- Deprecate `Transaction::dataset` and `Transaction::dataset_mut`. Add `Deref` and `DerefMut` implementations instead.

  - <https://github.com/georust/gdal/pull/265>

- Add methods to access raster masks and get raster mask flags. (`open_mask_band`, `create_mask_band`, and `mask_flags`).

  - <https://github.com/georust/gdal/pull/285>

- Remove `PartialEq` from `GdalError`

  - <https://github.com/georust/gdal/pull/286>

- Prevent SIGGEGV when reading a string array on an MD Array that is not of type string.

  - <https://github.com/georust/gdal/pull/284>

- Added `Geometry::to_geo` method for GDAL to geo-types Geometry conversions.

  - <https://github.com/georust/gdal/pull/295>

- Add `Rasterband::set_scale` and `Rasterband::set_offset` methods

  - <https://github.com/georust/gdal/pull/294>

- Added program wrapper for `GDALMultiDimTranslate`

  - <https://github.com/georust/gdal/pull/289>

- Test that `GdalError` is `Send`

  - <https://github.com/georust/gdal/pull/293>

- Allow reading `Dimension`s from `Group`s in multimensional `Dataset`s.

  - <https://github.com/georust/gdal/pull/291>

- Added wrapper methods for `GDALGetRasterStatistics`, `GDALComputeRasterMinMax` and `GDALMDArrayGetStatistics`.

  - <https://github.com/georust/gdal/pull/292>

- Added a workaround in multi-dim tests to not access files multiple times

  - <https://github.com/georust/gdal/pull/302>

## 0.12

- Bump Rust edition to 2021

- Add prebuild bindings for GDAL 3.4

  - <https://github.com/georust/gdal/pull/231>

## 0.11

- Remove the `datetime` feature

  - <https://github.com/georust/gdal/pull/229>

- Add `cpl::CslStringList`

  - <https://github.com/georust/gdal/pull/223>

- Make `gdal::rasters::OptimizeMode` public

  - <https://github.com/georust/gdal/pull/224>

- Added `rename` and `delete` to `gdal::Driver`

  - <https://github.com/georust/gdal/pull/226>

- **Breaking**: File paths must now implement `AsRef<Path>`
  - <https://github.com/georust/gdal/pull/230>

## 0.8 - 0.10

- Update types to fix build on ppc64le.

  - <https://github.com/georust/gdal/pull/214/>

- Upgrade `semver` to 1.0 and trim gdal version output in `build.rs`.

  - <https://github.com/georust/gdal/pull/211/>

- **Breaking**: Make `set_attribute_filter` and `clear_attribute_filter` take `&mut self`

  - <https://github.com/georust/gdal/pull/209/>

- **Breaking**: Drop pre-build bindings for GDAL versions < 2.4. The bindgen feature can be used to generate bindings for older versions.
- Fix memory leaks reported by Valgrind. This required re-generation of the pre-build bindings.

  - <https://github.com/georust/gdal/pull/205>

- **Breaking**: Implement `TryFrom` instead of `From` to convert from gdal geometries to `geo-types`. This avoids a possible panic on unsupported geometries and returns an error instead.
- Add `Feature::c_feature` that returns the OGR feature handle.
  - <https://github.com/georust/gdal/pull/192>
- Add wrapper for `OGR_G_Buffer`.
- Add support for raster dataset creation options. A new struct (`RasterCreationOption`) and function (`driver.create_with_band_type_with_options()`) are now available for this.

  - <https://github.com/georust/gdal/pull/193>

```rust
let driver = Driver::get_by_name("GTiff").unwrap();
let options = &[
    RasterCreationOption {
        key: "COMPRESS",
        value: "LZW",
    },
    RasterCreationOption {
        key: "TILED",
        value: "YES",
    },
];
let mut dataset = driver
    .create_with_band_type_with_options::<u8>("testing.tif", 2048, 2048, 1, options)
    .unwrap();
```

- **Breaking**: Add support to select a resampling algorithm when reading a raster

  - <https://github.com/georust/gdal/pull/141>

  Now, it is necessary to provide a `Option<ResampleAlg>` when reading a raster.
  If `None`, it uses `ResampleAlg::NearestNeighbour` which was the
  default behavior.

- **Breaking**: Make `Layer::features` iterator reset to
  beginning, and borrow mutably.

  - closes <https://github.com/georust/gdal/issues/159>

- **Breaking**: [Enforce borrow
  semantics](https://github.com/georust/gdal/pull/161) on
  methods of `Dataset`, `RasterBand`, and `Layer`.

  1. Methods that do not modify the underlying structure take `&self`.
  1. Methods that modify the underlying structure take `&mut self`.

  ```rust
  let ds = Dataset::open(...);

  // ds need not be mutable to open layer
  let mut band = ds.rasterband(1)?;

  // band needs to be mutable to set no-data value
  band.set_no_data_value(0.0)?;
  ```

- **Breaking**: Upgrade to `ndarray 0.15`
  - <https://github.com/georust/gdal/pull/175>
- Implement wrapper for `OGR_L_TestCapability`

  - <https://github.com/georust/gdal/pull/160>

- **Breaking**: Use `DatasetOptions` to pass as `Dataset::open_ex` parameters and
  add support for extended open flags.

  ```rust
      use gdal::{ Dataset, DatasetOptions }

      let dataset = Dataset::open_ex(
          "roads.geojson",
          DatasetOptions {
              open_flags: GdalOpenFlags::GDAL_OF_UPDATE|GdalOpenFlags::GDAL_OF_VECTOR,
              ..DatasetOptions::default()
          }
      )
      .unwrap();
  ```

  `GDALAccess` values are supported using [`From`] implementation

  ```rust
      Dataset::open_ex(
          "roads.geojson",
          DatasetOptions {
              open_flags: GDALAccess::GA_Update.into(),
              ..DatasetOptions::default()
          },
      )
      .unwrap();
  ```

- Add more functions to SpatialRef implementation
  - <https://github.com/georust/gdal/pull/145>
- **Breaking**: Change `Feature::field` return type from
  `Result<FieldValue>` to `Result<Option<FieldValue>>`. Fields
  can be null. Before this change, if a field was null, the value
  returned was the default value for the underlying type.
  However, this made it impossible to distinguish between null
  fields and legitimate values which happen to be default value,
  for example, an Integer field that is absent (null) from a 0,
  which can be a valid value. After this change, if a field is
  null, `None` is returned, rather than the default value.

  If you happened to rely on this behavior, you can fix your code
  by explicitly choosing a default value when the field is null.
  For example, if you had this before:

  ```rust
  let str_var = feature.field("string_field")?
      .into_string()
      .unwrap();
  ```

  You could maintain the old behavior with:

  ```rust
  use gdal::vector::FieldValue;

  let str_var = feature.field("string_field")?
      .unwrap_or(FieldValue::StringValue("".into()))
      .into_string()
      .unwrap();
  ```

  - <https://github.com/georust/gdal/pull/134>

- Fixed potential race condition wrt. GDAL driver initialization
  - <https://github.com/georust/gdal/pull/166>
- Add basic support to read overviews
- Added a `Dataset::build_overviews` method
  - <https://github.com/georust/gdal/pull/164>
- BREAKING: update geo-types to 0.7.0. geo-types Coordinate<T> now implement `Debug`
  - <https://github.com/georust/gdal/pull/146>
- Deprecated `SpatialRef::get_axis_mapping_strategy` - migrate to
  `SpatialRef::axis_mapping_strategy` instead.
- Add support for reading and setting rasterband colour interpretations
  - <https://github.com/georust/gdal/pull/144>
- Add `Geometry::from_wkb` and `Geometry::wkb` functions to convert from/to
  Well-Known Binary
  - <https://github.com/georust/gdal/pull/173>
- Fixed memory leak in `Geometry::from_wkt`

  - <https://github.com/georust/gdal/pull/172>

- **Breaking**: Changed `Dataset::create_layer` to take a new `LayerOptions`
  struct instead of separate arguments.

  Before:

  ```rust
  ds.create_layer("roads", None, wkbLineString)
  ```

  After (all fields have usable default values):

  ```rust
  use gdal::LayerOptions;
  ds.create_layer(LayerOptions {
    name: "roads",
    ty: wkbLineString,
    ..Default::default()
  });
  ```

  This change also removed `Dataset::create_layer_blank()`. Use
  `Dataset::create_layer(Default::default())` instead.

  - <https://github.com/georust/gdal/pull/186>

- Wrapper functions for `OGR_F_GetFieldAs…` methods

  - <https://github.com/georust/gdal/pull/199>

- Wrapper functions for `OGR_L_SetAttributeFilter` and `OGR_L_SetSpatialFilterRect`

  - <https://github.com/georust/gdal/pull/200>

- Wrappers for `CPLSetThreadLocalConfigOption` and `CPLGetThreadLocalConfigOption`

  - <https://github.com/georust/gdal/pull/201>

- Wrappers for `VSIFileFromMemBuffer`, `VSIUnlink` and `VSIGetMemFileBuffer`

  - <https://github.com/georust/gdal/pull/203>

- Add `set_description` to the `Metadata` trait

  - <https://github.com/georust/gdal/pull/212>

- Wrappers for `GDALRasterizeGeometries` provided in a new `rasters::rasterize` function

  - <https://github.com/georust/gdal/pull/213>

- Added `set_error_handler` and `remove_error_handler` to the config module that wraps `CPLSetErrorHandlerEx`

  - <https://github.com/georust/gdal/pull/215>

- **Breaking**: Changed `Dataset::create_copy` to take a slice of `RasterCreationOption`s which was previously not included.

  - <https://github.com/georust/gdal/pull/220>

  Before:

  ```rust
  dataset.create_copy(&driver, "output_file");
  ```

  After:

  ```rust
  dataset.create_copy(&driver, "output_file", &[]);
  ```

## 0.7.1

- fix docs.rs build for gdal-sys
  - <https://github.com/georust/gdal/pull/128>

## 0.6.0 - 0.7.0

- Dataset layer iteration and FieldValue types
  - https://github.com/georust/gdal/pull/126
- Fix i8 ptr instead of c_char ptr passed to OSRImportFromESRI()
  - <https://github.com/georust/gdal/pull/123>
- Rename spatial_reference to spatial_ref
  - <https://github.com/georust/gdal/pull/114>
- Replace get_extent force flag by get_extent and try_get_extent
  - <https://github.com/georust/gdal/pull/113>
- Add support for transactions on datasets
  - <https://github.com/georust/gdal/pull/109>
- Add feature_count{,\_force} and implement Iterator::size_hint
  - <https://github.com/georust/gdal/pull/108>
- Replace failure with thiserror
  - <https://github.com/georust/gdal/pull/103>
- Ability to read into preallocated slice for rasterband
  - <https://github.com/georust/gdal/pull/100>
- Datasets are Send (requires GDAL >= 2.3)
  - <https://github.com/georust/gdal/pull/99>
- User GDALOpenEx
  - <https://github.com/georust/gdal/pull/97>
- GDAL 2.0 conform structure / drop GDAL 1.x
  - <https://github.com/georust/gdal/pull/96>
- Inplace functions use mutable refs
  - <https://github.com/georust/gdal/pull/93>
- Detect GDAL version at build time / remove version features
  - <https://github.com/georust/gdal/pull/92>
- Add support for delaunay_triangulation and simplify functions
  - <https://github.com/georust/gdal/pull/91>
- Add support for 3d points
  - <https://github.com/georust/gdal/pull/90>
- Additional metadata retrieval options
  - <https://github.com/georust/gdal/pull/88>
- Support for GDAL 3 in CI
  - <https://github.com/georust/gdal/pull/86>
- Support for Integer64
  - <https://github.com/georust/gdal/pull/80>
- Geometry Intersection trait
  - <https://github.com/georust/gdal/pull/78>
- Rust 2018
  - <https://github.com/georust/gdal/pull/75>
- support for date and time fields
  - <https://github.com/georust/gdal/pull/72>
- Prebuild bindings
  - <https://github.com/georust/gdal/pull/69>
- Support for ndarray
  - <https://github.com/georust/gdal/pull/68>

## 0.5.0

- [Bump geo-types from 0.3 -> 0.4](https://github.com/georust/gdal/pull/71)
- [Allow reading block-size of Rasters](https://github.com/georust/gdal/pull/67)
- [Add prebuilt-bindings GDAL 2.3 and GDAL 2.4](https://github.com/georust/gdal/pull/69)
- [Make GdalType trait public](https://github.com/georust/gdal/pull/66)
- [RasterBand to Ndarray, with failure](https://github.com/georust/gdal/pull/68)

## 0.4.0

- [Migrate to the `geo-types` crate](https://github.com/georust/gdal/pull/60)
- [Replace `error-chain` with `failure`](https://github.com/georust/gdal/pull/58)
- [Use `bindgen` to generate the low-level bindings](https://github.com/georust/gdal/pull/55)

## 0.3.0

- [Add support for creating a SpatialRef from a esri "wkt" definition](https://github.com/georust/gdal/pull/37)
- [Travis now uses GDAL 2.x](https://github.com/georust/gdal/pull/36)
- [API extensions](https://github.com/georust/gdal/pull/35)
- [Extend the existing possibilities of writing ogr datasets](https://github.com/georust/gdal/pull/31)
- [Allow to transform ogr geometries to other SRS](https://github.com/georust/gdal/pull/29)
- [Move ffi into a seperate crate](https://github.com/georust/gdal/pull/26)
- [Added rasterband.rs and moved all band functions](https://github.com/georust/gdal/pull/24)

## 0.2.1

- [First version of metadata handling](https://github.com/georust/gdal/pull/21)<|MERGE_RESOLUTION|>--- conflicted
+++ resolved
@@ -1,15 +1,13 @@
 # Changes
 
 ## Unreleased
-<<<<<<< HEAD
+
 - Added `no_data_value_u64`, `set_no_data_value_u64`, `no_data_value_i64` and `set_no_data_value_i64` to `RasterBand`.
   - <https://github.com/georust/gdal/pull/520>
-=======
 
 - **Breaking** Removed `RasterCreationOption`and replaced usages of `[RasterCreationOption]` with `RasterCreationOptions`, a type alias for `CplStringList`.
 
   - <https://github.com/georust/gdal/pull/519>
->>>>>>> 66d3485c
 
 - Add `DriverIterator` format to iterate through drivers, as well as `DriverManager::all()` method that provides the iterator.
   - <https://github.com/georust/gdal/pull/512>
