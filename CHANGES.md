--- conflicted
+++ resolved
@@ -2,16 +2,14 @@
 
 ## Unreleased
 
-<<<<<<< HEAD
 - **Breaking**: Changed a number of APIs using `isize` when `usize` is semantically more appropriate: `Driver::create.*`, `Rasterband::overview`, `Dataset::{layer|into_layer|layer_count}`.  
 
   - <https://github.com/georust/gdal/pull/497>
-=======
+
 - Created `enum AxisMappingStrategy` for `OSRAxisMappingStrategy` ordinals.
 - **Breaking**: `SpatialRef::{set_}axis_mapping_strategy` use `AxisMappingStrategy` instead of `gdal_sys::OSRAxisMappingStrategy::Type`.
 
    - <https://github.com/georust/gdal/pull/498>
->>>>>>> ba433699
 
 - Defers the gdal_i.lib missing message until after the pkg-config check and outputs pkg-config metadata in case of a static build.
 
